--- conflicted
+++ resolved
@@ -5,23 +5,45 @@
     --section-spacing: 100px;
 }
 
-html, body {
+body {
     margin: 0;
     padding: 0;
-    background-color: var(--bg-color) !important;
+    background-color: var(--bg-color);
     color: var(--text-color);
-    font-family: 'Segoe UI', Tahoma, Geneva, Verdana, sans-serif;
-}
+    font-family: 'Source Code Pro', monospace;
+    font-weight: 170; /* 볼드체로 설정 */
+}
+
 
 a {
     color: var(--accent-color);
     text-decoration: none;
 }
+
+.typing-container {
+    font-family: 'Source Code Pro', monospace;
+    font-size: 2.8rem;
+    display: inline-block;
+    white-space: nowrap;
+    overflow: hidden;
+    border-right: 5px solid var(--accent-color);
+    width: 0;
+    animation: typing 1.5s steps(20, end) forwards, blink 0.8s step-end infinite;
+}
+
+@keyframes typing {
+    from { width: 0; }
+    to { width: 20ch; } /* 글자 수에 맞게 조절 */
+}
+
+@keyframes blink {
+    50% { border-color: transparent; }
+}
+
 
 .hero {
     height: 60vh;
     display: flex;
-    color: #ccc;
     flex-direction: column;
     justify-content: center;
     align-items: center;
@@ -32,7 +54,7 @@
 .hero h1 {
     font-size: 2.8rem;
     margin-bottom: 0.5rem;
-    animation: fadeInUp 1s ease-in-out;
+    /*animation: fadeInUp 1s ease-in-out; */
 }
 
 .hero h1 span {
@@ -59,7 +81,7 @@
 }
 
 .hero .cta:hover {
-    background-color: #6bc9c2;
+    background-color: #00b4b2;
 }
 
 @keyframes fadeInUp {
@@ -73,8 +95,9 @@
     }
 }
 
+
 .section {
-    padding: 60px 20px;
+    padding: 100px 20px;
     text-align: center;
 }
 
@@ -121,12 +144,73 @@
     }
 }
 
-<<<<<<< HEAD
-
-
-
-=======
->>>>>>> 621a2a16
+
+
+
+.section-colored {
+    position: relative;
+    background: linear-gradient(135deg, #00c9a7, #00b7d4);
+    color: #fff;
+    padding: 100px 20px;
+    clip-path: polygon(0 0, 100% 0, 100% 75%, 0 100%);
+    z-index: 1;
+}
+
+.section-colored .section-title {
+    color: #000000;
+}
+
+.section-colored .about-text {
+    color: #ffffff;
+}
+
+.section-colored strong {
+    color: #ffffff;
+    font-weight: bold;
+}
+
+.section-colored a {
+    color: #ffffff;
+    text-decoration: underline;
+}
+
+
+
+
+
+
+.section-colored_1 {
+    position: relative;
+    background: linear-gradient(135deg, #00c9a7, #00b7d4);
+    color: #fff;
+    padding: 100px 20px;
+    clip-path: polygon(0 25%, 100% 0, 100% 100%, 0 100%);
+    z-index: 1;
+}
+
+.section-colored_1 .section-title {
+    color: #000000;
+}
+
+.section-colored_1 .about-text {
+    color: #ffffff;
+}
+
+.section-colored_1 strong {
+    color: #ffffff;
+    font-weight: bold;
+}
+
+.section-colored_1 a {
+    color: #ffffff;
+    text-decoration: underline;
+}
+
+
+
+
+
+
 .social-icons {
     display: flex;
     justify-content: center;
@@ -171,6 +255,14 @@
 
 footer a {
     color: var(--accent-color);
+    margin-top: 20px;
+    font-size: 2rem;
+}
+
+footer b {
+    color: var(--accent-color);
+    margin-top: 20px;
+    font-size: 0.8rem;
 }
 
 footer p {
